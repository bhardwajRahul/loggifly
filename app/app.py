--- conflicted
+++ resolved
@@ -1,16 +1,4 @@
 import os
-<<<<<<< HEAD
-import logging
-import docker
-import threading
-import traceback
-import requests
-import signal
-import sys
-import time
-import random
-from datetime import datetime
-=======
 import sys
 import time
 import signal
@@ -22,7 +10,6 @@
 from urllib.parse import urlparse
 from pydantic import ValidationError
 from typing import Any
->>>>>>> 3c5e6ea0
 from watchdog.observers import Observer
 from watchdog.events import FileSystemEventHandler
 
@@ -39,26 +26,6 @@
         logging.StreamHandler()
     ]
 )
-<<<<<<< HEAD
-class DockerLogMonitor:
-    def __init__(self):
-        try:
-            self.config = load_config()
-        except ValidationError as e:
-            logging.critical(f"Error loading Config: {format_pydantic_error(e)}")
-            logging.info("Waiting 10s to prevent restart loop...")
-            time.sleep(15)
-            sys.exit(1)
-
-        self._init_logging()
-        self.client = docker.from_env()
-        self.selected_containers = [c for c in self.config.containers]
-        self.shutdown_event = threading.Event()
-        self.threads = []
-        self.threads_lock = threading.Lock()
-        self.line_processor_instances = {}
-        self.processors_lock = threading.Lock()
-=======
 logging.getLogger("urllib3.connectionpool").setLevel(logging.WARNING)    
 logging.getLogger("docker").setLevel(logging.INFO)
 logging.getLogger("watchdog").setLevel(logging.WARNING)
@@ -85,7 +52,6 @@
 
     return handle_signal, global_shutdown_event
     
->>>>>>> 3c5e6ea0
 
 class ConfigHandler(FileSystemEventHandler):
     """
@@ -96,45 +62,6 @@
     def __init__(self, monitor_instances, config):
         self.monitor_instances = monitor_instances  
         self.last_config_reload_time = 0
-<<<<<<< HEAD
-        self.watch_events()
-
-    def _init_logging(self):
-        log_level = self.config.settings.log_level
-        logging.getLogger().handlers.clear()
-        logging.basicConfig(
-            level = getattr(logging, log_level.upper(), logging.INFO),
-            format="%(asctime)s - %(levelname)s - %(message)s",
-            handlers=[
-                logging.FileHandler("monitor.log", mode="w"),
-                logging.StreamHandler()
-            ]
-        )
-        logging.getLogger("urllib3.connectionpool").setLevel(logging.WARNING)        
-        logging.info(f"Log-Level set to {log_level}")
-
-            
-    class ConfigHandler(FileSystemEventHandler):
-        def __init__(self, monitor):
-            self.monitor = monitor
-            
-        def on_modified(self, event):
-            if self.monitor.config.settings.reload_config and not event.is_directory and event.src_path.endswith('config.yaml'):
-                self.monitor.reload_config()
-
-
-    def handle_signal(self, signum, frame):
-        if not self.config.settings.disable_shutdown_message:
-            send_notification(self.config, "LoggiFly", "LoggiFly", "Shutting down")
-        self.shutdown_event.set()
-        self.cleanup()
-
-
-    def reload_config(self):
-        if time.time() - self.last_config_reload_time < 3:
-            logging.info("Config reload skipped, waiting for 3 seconds")
-            return
-=======
         self.config = config
         self.reload_timer = None
         self.debounce_seconds = 2
@@ -147,7 +74,6 @@
             self.reload_timer.start()
 
     def _trigger_reload(self):
->>>>>>> 3c5e6ea0
         logging.info("Config change detected, reloading config...")
         if not self.config.settings.disable_config_reload_message:
             send_notification(self.config, "LoggiFly", "LoggiFly", "Reloading Config...")
@@ -250,42 +176,11 @@
             hostname = parsed.hostname
             tls_config = get_tls_config(hostname)
         try:
-<<<<<<< HEAD
-            self._init_logging()
-            self.selected_containers = [c for c in self.config.containers]
-            stop_monitoring = [c for _, c in self.monitored_containers.items() if c.name not in self.selected_containers]
-            for c in stop_monitoring:
-                container_stop_event = self.line_processor_instances[c.name]["container_stop_event"]
-                container_stop_event.set()
-                self.close_stream_connecion(c.name)
-                self.monitored_containers.pop(c.id)
-
-            for container in self.line_processor_instances.keys():
-                if container in self.selected_containers:
-                    processor = self.line_processor_instances[container]["processor"]
-                    processor.load_config_variables(self.config)
-
-            containers_to_monitor = [c for c in self.client.containers.list() if c.name in self.selected_containers and c.id not in self.monitored_containers.keys()]
-            for c in containers_to_monitor:
-                logging.info(f"New Container to monitor: {c.name}")
-                if self.line_processor_instances.get(c.name) is not None:
-                    container_stop_event = self.line_processor_instances[c.name]["container_stop_event"]
-                    container_stop_event.clear()
-                self.monitor_container(c)
-                self.monitored_containers[c.id] = c
-
-            self.start_message()
-            if not self.config.settings.reload_config:
-                self.observer.stop()
-                logging.info("Config watcher stopped because reload_config is set to False.")
-                
-=======
             client = docker.DockerClient(base_url=host, tls=tls_config)
             docker_hosts[host] = {"client": client, "tls_config": tls_config, "label": label}
         except docker.errors.DockerException as e:
             logging.error(f"Error creating Docker client for {host}: {e}")
             continue
->>>>>>> 3c5e6ea0
         except Exception as e:
             logging.error(f"Unexpected error creating Docker client for {host}: {e}")
             continue
@@ -295,242 +190,6 @@
     return docker_hosts
 
 
-<<<<<<< HEAD
-    def add_thread(self, thread):
-        with self.threads_lock:
-            self.threads.append(thread)
-
-    def add_processor_instance(self, processor, container_stop_event, container_name):
-        with self.processors_lock:
-            if container_name not in self.line_processor_instances:
-                self.line_processor_instances[container_name] = {"processor": processor, "container_stop_event": container_stop_event}
-                return True
-            else:
-                return False
-
-    def add_stream_connection(self, container_name, connection):
-        with self.stream_connections_lock:
-            self.stream_connections[container_name] = connection
-
-
-    def close_stream_connecion(self, container_name):
-        stream = self.stream_connections.get(container_name)
-        if stream:
-            try: 
-                stream.close()
-                self.stream_connections.pop(container_name)
-            except Exception as e:
-                logging.warning(f"Error trying do close stream during cleanup: {e}")
-        else:
-            logging.debug(f"Could not find log stream connection for container {container_name}")
-
-
-    def handle_error(self, error_count, last_error_time):
-            new_count = error_count + 1
-            current_time = time.time()
-            if current_time - last_error_time > 180:
-                new_count = 1
-            return new_count, current_time
-    
-    def monitor_container(self, container):
-        
-        def check_container(container_start_time):
-            try:
-                container.reload()
-                if container.status != "running":
-                    return False
-                if container.attrs['State']['StartedAt'] != container_start_time:
-                    return False
-            except docker.errors.NotFound:
-                logging.error(f"Container {container.name} not found during container check. Stopping monitoring.")
-                return False
-            except requests.exceptions.ConnectionError as ce: 
-                logging.error(f"Can not connect to Container {container.name} {ce}")
-            except Exception as e:
-                logging.error(f"Error while checking container {container.name}: {e}")
-                #logging.debug(traceback.format_exc())
-            return True
-
-        def log_monitor():
-            """
-            I am using a buffer in case the logstream has an unfinished log line that can't be decoded correctly.
-            """
-            container_start_time = container.attrs['State']['StartedAt']
-            logging.info(f"Monitoring for Container started: {container.name}")
-            error_count = 0
-            last_error_time = time.time()  
-            if container.name in self.line_processor_instances:
-                logging.debug(f" {container.name}: Re-Using old line processor")    
-                processor, container_stop_event = self.line_processor_instances[container.name]["processor"], self.line_processor_instances[container.name]["container_stop_event"]
-                processor._start_flush_thread()
-            else:
-                container_stop_event = threading.Event()
-                processor = LogProcessor(self.config, container, container_stop_event)
-                self.add_processor_instance(processor, container_stop_event, container.name)
-            container_stop_event.clear()
-            while not self.shutdown_event.is_set() and not container_stop_event.is_set():
-                buffer = b""
-                try:
-                    now = datetime.now()
-                    log_stream = container.logs(stream=True, follow=True, since=now)
-                    self.add_stream_connection(container.name, log_stream)
-                    logging.info(f"{container.name}: Log Stream started")
-                    for chunk in log_stream:
-                        MAX_BUFFER_SIZE = 10 * 1024 * 1024  # 10MB
-                        buffer += chunk
-                        if len(buffer) > MAX_BUFFER_SIZE:
-                            logging.error(f"{container.name}: Buffer overflow detected for container, resetting")
-                            buffer = b""
-                        while b'\n' in buffer:
-                            line, buffer = buffer.split(b'\n', 1)
-                            try:
-                                log_line_decoded = str(line.decode("utf-8")).strip()
-                            except UnicodeDecodeError:
-                                log_line_decoded = line.decode("utf-8", errors="replace").strip()
-                                logging.warning(f"{container.name}: Error while trying to decode a log line. Used errors='replace' for line: {log_line_decoded}")
-                            if log_line_decoded: 
-                                processor.process_line(log_line_decoded)
-                        if self.shutdown_event.is_set():
-                            break
-                    if not check_container(container_start_time):
-                        break
-
-                except docker.errors.NotFound as e:
-                    logging.error(f"Container {container} during Log Stream: {e}")
-                    error_count, last_error_time = self.handle_error(error_count, last_error_time) 
-                    time.sleep(random.uniform(0.1, 0.8)) # to prevent all threads trying to reconnect at the same time when there are connection problems (especially with a proxy)
-                except docker.errors.APIError as e:
-                    error_count, last_error_time = self.handle_error(error_count, last_error_time)
-                    time.sleep(random.uniform(0.1, 0.8))
-                except Exception as e:
-                    logging.error("Error trying to monitor %s: %s", container.name, e)
-                    logging.error("Error details: %s", str(e.__class__.__name__))
-                    #logging.debug(traceback.format_exc())
-                    error_count, last_error_time = self.handle_error(error_count, last_error_time)
-                    time.sleep(random.uniform(0.1, 0.8))
-                finally:
-                    if self.shutdown_event.is_set() or container_stop_event.is_set():   
-                        try:
-                            logging.debug(f"{container.name}: Closing log stream. Shutdown event or restart event is set.")
-                            log_stream.close()  
-                        except Exception as e:
-                            logging.debug(f"{container.name}: Error closing stream: Container {str(e)}")
-                        finally:
-                            break
-                    if not check_container(container_start_time):
-                        logging.debug(f"{container.name} is not running or was restarted. Getting rid of old thread")
-                        try:
-                            log_stream.close()
-                        except Exception as e:
-                            logging.error(f"Could not close Log Stream for container {container.name}")
-                        finally:
-                            break
-                    # if there are more than 5 errors in one minute the while loop stops
-                    if time.time() - last_error_time > 60:
-                        error_count = 0
-                    if error_count > 5:
-                        logging.error(f"Error trying to establish Log Stream for {container.name}. Critical error threshold (6) reached.")
-                        log_stream.close()  
-                        container_stop_event.set() # to stop flush threads
-                        break
-                    logging.info(f"{container.name}: Log Stream stopped. Reconnecting...")
-            logging.info(f"{container.name}: Monitoring stopped for container.")
-            container_stop_event.set()
-
-
-        thread = threading.Thread(target=log_monitor, daemon=True)
-        self.add_thread(thread)
-        thread.start()
-
-    def start(self):
-        running_containers = self.client.containers.list()
-        containers_to_monitor = [c for c in running_containers if c.name in self.selected_containers]
-        
-        for container in containers_to_monitor:
-            self.monitor_container(container)
-            self.monitored_containers[container.id] = container
-        
-        self.start_message()
-        if self.config.settings.reload_config:
-            self.start_config_watcher()
-
-
-    def start_message(self):
-        monitored_containers_message = "\n - ".join(c.name for id, c in self.monitored_containers.items())
-        unmonitored_containers = [c for c in self.selected_containers if c not in [c.name for id, c in self.monitored_containers.items()]]
-        unmonitored_containers_message = "\n - ".join(unmonitored_containers) if unmonitored_containers else ""
-        logging.info(f"These containers are being monitored:\n - {monitored_containers_message}")
-        if unmonitored_containers:
-            unmonitored_containers_str = "\n - ".join(unmonitored_containers)
-            logging.info(f"These selected Containers are not running:\n - {unmonitored_containers_str}")
-        else:
-            unmonitored_containers_str = ""
-
-        if self.config.settings.disable_start_message is False:
-            send_notification(self.config, "loggifly", "LoggiFly", 
-                              f"""The program is running and monitoring these selected Containers:\n - {monitored_containers_message}
-                              \nThese selected Containers are not running:\n - {unmonitored_containers_message}"""
-                              )
-
-
-    def watch_events(self):
-        def event_handler():
-            error_count = 0
-            last_error_time = time.time()
-            while not self.shutdown_event.is_set():
-                logging.info("Event Handler started. Watching for new containers...")
-                now = time.time()
-                try: 
-                    for event in self.client.events(decode=True, filters={"event": ["start", "stop"]}, since=now):
-                        if self.shutdown_event.is_set():
-                            logging.debug("Shutdown event is set. Stopping event handler.")
-                            break
-                        container = self.client.containers.get(event["Actor"]["ID"])
-                        if event.get("Action") == "start":
-                            if container.name in self.selected_containers:
-                                logging.info(f"Monitoring new container: {container.name}")
-                                send_notification(self.config, "Loggifly", "LoggiFly", f"Monitoring new container: {container.name}")
-                                self.monitor_container(container)
-                                self.monitored_containers[container.id] = container
-                        elif event.get("Action") == "stop":
-                            if container.id in self.monitored_containers:
-                                logging.info(f"The Container {container.name} was stopped")
-                                self.monitored_containers.pop(container.id)
-                                container_stop_event = self.line_processor_instances[container.name]["container_stop_event"]
-                                container_stop_event.set()
-                                self.close_stream_connecion(container.name)
-
-                except docker.errors.NotFound as e:
-                    logging.error(F"Event-Handler: Container {container} not found: {e}")
-                except Exception as e:  
-                    if self.shutdown_event.is_set():
-                        break
-                    logging.error(f"Event-Handler was stopped {e}. Trying to restart it.")
-                    error_count, last_error_time = self.handle_error(error_count, last_error_time)
-                    time.sleep(0.3)
-                finally:
-                    if self.shutdown_event.is_set():
-                        logging.debug("Event handler is shutting down.")
-                        break
-                    if time.time() - last_error_time > 60:
-                        error_count = 0
-                    if error_count > 10:
-                        logging.error(f"Error trying to read docker events. Critical error threshold (10) reached.")
-                        break
-                    logging.debug(f"Restarting Event Handler")
-            logging.debug("Event handler stopped.")
-
-        thread = threading.Thread(target=event_handler, daemon=True)
-        self.add_thread(thread)
-        thread.start()
-    
-
-    def cleanup(self):      
-        with self.stream_connections_lock:
-            for container, _ in self.stream_connections.copy().items():
-                self.close_stream_connecion(container)
-            logging.debug(f"No Log Stream Connections left" if len(self.stream_connections) ==0 else f"{len(self.stream_connections)} Log Stream Connections remaining")
-=======
 def start_loggifly():
     try:
         config, path = load_config()
@@ -573,11 +232,11 @@
     handle_signal, global_shutdown_event = create_handle_signal(monitor_instances, config, config_observer)
     signal.signal(signal.SIGTERM, handle_signal)
     signal.signal(signal.SIGINT, handle_signal)   
->>>>>>> 3c5e6ea0
 
     # Start the thread that checks whether the docker hosts are still monitored and tries to reconnect if the connection is lost.
     check_monitor_status(docker_hosts, global_shutdown_event)
     return global_shutdown_event
+
 
 if __name__ == "__main__":
     global_shutdown_event = start_loggifly()
